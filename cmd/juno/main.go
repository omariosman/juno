package main

// notest
import (
	_ "embed"
	"fmt"
	"os"
	"os/signal"
	"path/filepath"
	"strconv"
	"strings"
	"syscall"
	"time"

	"github.com/NethermindEth/juno/pkg/jsonrpc"

	"github.com/NethermindEth/juno/internal/cairovm"
	"github.com/NethermindEth/juno/internal/config"
	"github.com/NethermindEth/juno/internal/db"
	"github.com/NethermindEth/juno/internal/db/block"
	"github.com/NethermindEth/juno/internal/db/state"
	"github.com/NethermindEth/juno/internal/db/sync"
	"github.com/NethermindEth/juno/internal/db/transaction"
	. "github.com/NethermindEth/juno/internal/log"
	metric "github.com/NethermindEth/juno/internal/metrics/prometheus"
	"github.com/NethermindEth/juno/internal/rpc"
	"github.com/NethermindEth/juno/internal/rpc/starknet"
	syncService "github.com/NethermindEth/juno/internal/sync"
	"github.com/NethermindEth/juno/pkg/feeder"
	"github.com/NethermindEth/juno/pkg/rest"
	"github.com/spf13/cobra"
	"github.com/spf13/pflag"
	"github.com/spf13/viper"
	"github.com/torquem-ch/mdbx-go/mdbx"
)

var (
	mdbxEnv *mdbx.Env

	rpcServer     *rpc.HttpRpc
	metricsServer *metric.Server
	restServer    *rest.Server

	synchronizer   *syncService.SyncService
	virtualMachine *cairovm.VirtualMachine

	stateManager       *state.Manager
	transactionManager *transaction.Manager
	blockManager       *block.Manager
	syncManager        *sync.Manager
)

func main() {
	fmt.Printf(`
       _                    
      | |                   
      | |_   _ _ __   ___   
  _   | | | | | '_ \ / _ \  
 | |__| | |_| | | | | (_) |  
  \____/ \__,_|_| |_|\___/  

Juno is a Go implementation of a StarkNet full node client made with ❤️ by Nethermind.

`)

	// Start juno
	if err := newRootCmd().Execute(); err != nil {
		fmt.Fprint(os.Stderr, err)
		os.Exit(1)
	}
}

func newRootCmd() *cobra.Command {
	cfg := &config.Juno{}
	var configFile string

	rootCmd := &cobra.Command{
		Use:   "juno [options]",
		Short: "StarkNet client implementation in Go.",
		PersistentPreRunE: func(cmd *cobra.Command, _ []string) error {
			return loadConfig(cmd, &configFile)
		},
		Run: func(_ *cobra.Command, _ []string) {
			juno(cfg)
		},
	}

	// Commands
	rootCmd.AddCommand(newConfigureCmd(cfg, &configFile))

	// Flags
	if configDir, err := os.UserConfigDir(); err != nil {
		configFile = ""
	} else {
		configFile = filepath.Join(configDir, "juno", "juno.yaml")
	}
	rootCmd.PersistentFlags().StringVarP(&configFile, "config", "c", configFile, "the yaml configuration file.")

	// Log
	rootCmd.PersistentFlags().StringVar(&cfg.Log.Level, "log-level", "info", "verbosity of the logs. Options: debug, info, warn, error, dpanic, panic, fatal.")
	rootCmd.PersistentFlags().BoolVar(&cfg.Log.Json, "log-json", false, "print logs in json format. Useful for automated processing. Typically omitted if logs are only viewed from console.")
	rootCmd.PersistentFlags().BoolVar(&cfg.Log.NoColor, "log-nocolor", false, "disable colour coded logs. Colour coded logs are enabled by default.")

	// RPC
	rootCmd.PersistentFlags().BoolVar(&cfg.Rpc.Enable, "rpc-enable", false, "enable the RPC server. Warning: this exposes the node to external requests and potentially DoS attacks.")
	rootCmd.PersistentFlags().UintVar(&cfg.Rpc.Port, "rpc-port", 8080, "the port on which the RPC server will listen for requests.")

	// Metrics
	rootCmd.PersistentFlags().BoolVar(&cfg.Metrics.Enable, "metrics-enable", false, "enable the metrics server.")
	rootCmd.PersistentFlags().UintVar(&cfg.Metrics.Port, "metrics-port", 9090, "the port on which the metrics server listens.")

	// REST
	rootCmd.PersistentFlags().BoolVar(&cfg.Rest.Enable, "rest-enable", false, "enable the REST server.")
	rootCmd.PersistentFlags().UintVar(&cfg.Rest.Port, "rest-port", 8100, "the port on which the rest server will listen. Warning: this exposes the node to external requests and potentially DoS attacks.")
	rootCmd.PersistentFlags().StringVar(&cfg.Rest.Prefix, "rest-prefix", "/feeder_gateway", "part of the the url endpoint for the REST server.")

	// Database
	cfg.Database.Path, _ = config.UserDataDir() // Empty string is a sensible default if there is an error
	rootCmd.PersistentFlags().StringVar(&cfg.Database.Path, "database-path", cfg.Database.Path, "location of the database files.")

	// StarkNet
	rootCmd.PersistentFlags().BoolVar(&cfg.Sync.Enable, "sync-enable", false, "if set, the node will synchronize with the StarkNet chain.")
	rootCmd.PersistentFlags().StringVar(&cfg.Sync.Sequencer, "sync-sequencer", "https://alpha-mainnet.starknet.io", "the sequencer endpoint. Useful for those wishing to cache feeder gateway responses in a proxy.")
	rootCmd.PersistentFlags().StringVar(&cfg.Sync.Network, "sync-network", "mainnet", "the StarkNet network with which to sync. Options: mainnet, goerli")
	rootCmd.PersistentFlags().BoolVar(&cfg.Sync.Trusted, "sync-trusted", false, "sync with the feeder gateway, not against L1. Only set if an Ethereum node is not available. The node provides no guarantees about the integrity of the state when syncing with the feeder gateway.")
	rootCmd.PersistentFlags().StringVar(&cfg.Sync.EthNode, "sync-ethnode", "", "the endpoint to the ethereum node. Required if one wants to maintain the state in a truly trustless way.")

	return rootCmd
}

type keyToEnvReplacer struct{}

// Replace is used to conveniently convert from a viper key to an
// environment variable. E.g. "database-path" --> "JUNO_DATABASE_PATH"
//
// It is public to fulfill the viper.EnvKeyReplacer interface.
// Not meant for external use.
func (r *keyToEnvReplacer) Replace(key string) string {
	return "JUNO_" + strings.ToUpper(strings.ReplaceAll(key, "-", "_"))
}

// Loads the viper configuration and handles precedence in the following order:
//
// 1. CLI params
// 2. Environment variables
// 3. Config file
// 4. Defaults
//
// Inspired by https://github.com/carolynvs/stingoftheviper/blob/e0d04fd2334bdf677a7f8825404a70e3c2c7e7d0/main.go
func loadConfig(cmd *cobra.Command, configFile *string) error {
	v := viper.NewWithOptions(viper.KeyDelimiter("-"), viper.EnvKeyReplacer(&keyToEnvReplacer{}))

	// The `--config` flag is unique. We need to evaluate its
	// argument/env var before loading the configuration file.
	setFlagValue(cmd, v, cmd.Flag("config"))

	v.AddConfigPath(filepath.Dir(*configFile))
	v.SetConfigType("yaml")
	v.SetConfigName(filepath.Base(*configFile))

	if err := v.ReadInConfig(); err != nil {
		if _, ok := err.(viper.ConfigFileNotFoundError); !ok {
			return err
		}
		fmt.Printf("config file not found at %s: falling back to CLI params, environment vars, and defaults\n", *configFile)
	}

	// Copy environment vars and config file values to the
	// config struct.
	cmd.Flags().VisitAll(func(f *pflag.Flag) { setFlagValue(cmd, v, f) })

	return nil
}

// setFlagValue binds each cobra flag to its associated viper
// configuration (config file and environment variable)
func setFlagValue(cmd *cobra.Command, v *viper.Viper, f *pflag.Flag) {
	// Bind flag to environment variable
	v.BindEnv(f.Name)

	// Apply the viper config value to the flag when the flag is not
	// set and viper has a value
	if !f.Changed && v.IsSet(f.Name) {
		val := v.Get(f.Name)
		cmd.Flags().Set(f.Name, fmt.Sprintf("%v", val))
	}
}

// juno is the main entrypoint for the Juno node.
func juno(cfg *config.Juno) {
	fmt.Printf("using config: %+v\n\n", cfg)

	// Configure the logger first so we can use it
	setupLogger(&cfg.Log)
	setupInterruptHandler(cfg)
	setupDatabase(&cfg.Database)
	feederClient := setupFeederGateway(&cfg.Sync)
	virtualMachine = cairovm.New(stateManager)

	errChs := make([]chan error, 0)

	if cfg.Sync.Enable {
		errChs = append(errChs, make(chan error))
		setupSynchronizer(&cfg.Sync, errChs[len(errChs)-1])
	} else {
		// Currently, Juno is only useful for storing StarkNet
		// state locally. We notify the user of this. We don't
		// exit since some RPCs are useful on a stale database.
		fmt.Println("StarkNet synchronization is disabled. To enable it, use the --sync-enable flag.")
	}
	if cfg.Rpc.Enable {
		errChs = append(errChs, make(chan error))
		setupRpc(&cfg.Rpc, synchronizer, errChs[len(errChs)-1])
	}
	if cfg.Metrics.Enable {
		errChs = append(errChs, make(chan error))
		setupMetrics(&cfg.Metrics, errChs[len(errChs)-1])
	}
	if cfg.Rest.Enable {
		errChs = append(errChs, make(chan error))
		setupRest(&cfg.Rest, feederClient, errChs[len(errChs)-1])
	}

	// Wait until error
	checkErrChs(errChs)
}

func setupVirtualMachine() {
	virtualMachine = cairovm.New(stateManager)
}

func setupLogger(cfg *config.Log) {
	if err := ReplaceGlobalLogger(cfg.Json, cfg.Level, !cfg.NoColor); err != nil {
		fmt.Printf("failed to initialize logger: %s\n", err)
		os.Exit(1)
	}
}

<<<<<<< HEAD
func setupSynchronizer(cfg *config.Sync, errChan chan error) {
	syncer, err := syncService.NewSyncService(cfg.Network, cfg.EthNode, cfg.Sequencer)
	if err != nil {
		Logger.With("error", err).Fatal("Failed to initialize sync service")
	}
	syncer.Run(errChan)
=======
func setupSynchronizer(cfg *config.Sync, feederClient *feeder.Client, errChan chan error) {
	synchronizer = syncService.NewSynchronizer(cfg, feederClient, syncManager, stateManager, blockManager,
		transactionManager)
	synchronizer.Run(cfg.Trusted, errChan)
>>>>>>> d83cbb1b
}

func setupRpc(cfg *config.Rpc, synchronizer *syncService.Synchronizer, errChan chan error) {
	checkPort("JSON-RPC", cfg.Port)
	starknetApi := starknet.New(stateManager, blockManager, transactionManager, synchronizer, virtualMachine)
	jsonRpc := jsonrpc.NewJsonRpc()
	handlers := []struct {
		name       string
		function   any
		paramNames []string
	}{
		{"starknet_getBlockWithTxHashes", starknetApi.GetBlockWithTxHashes, []string{"block_id"}},
		{"starknet_getBlockWithTxs", starknetApi.GetBlockWithTxs, []string{"block_id"}},
		{"starknet_getStateUpdate", starknetApi.GetStateUpdate, []string{"block_id"}},
		{"starknet_getStorageAt", starknetApi.GetStorageAt, []string{"block_id", "contract_address", "key"}},
		{"starknet_getTransactionByHash", starknetApi.GetTransactionByHash, []string{"transaction_hash"}},
		{"starknet_getTransactionByBlockIdAndIndex", starknetApi.GetTransactionByBlockIdAndIndex, []string{"block_id", "index"}},
		{"starknet_getTransactionReceipt", starknetApi.GetTransactionReceipt, []string{"transaction_hash"}},
		{"starknet_getClass", starknetApi.GetClass, []string{"class_hash"}},
		{"starknet_getClassHashAt", starknetApi.GetClassHashAt, []string{"block_id", "address"}},
		{"starknet_getBlockTransactionCount", starknetApi.GetBlockTransactionCount, []string{"block_id"}},
		{"starknet_call", starknetApi.Call, []string{"block_id", "request"}},
		{"starknet_estimateFee", starknetApi.EstimateFee, []string{"block_id", "request"}},
		{"starknet_blockNumber", starknetApi.BlockNumber, nil},
		{"starknet_blockHashAndNumber", starknetApi.BlockHashAndNumber, nil},
		{"starknet_chainId", starknetApi.ChainId, nil},
		{"starknet_pendingTransactions", starknetApi.PendingTransactions, nil},
		{"starknet_protocolVersion", starknetApi.ProtocolVersion, nil},
		{"starknet_syncing", starknetApi.Syncing, nil},
	}
	for _, handler := range handlers {
		if err := jsonRpc.RegisterFunc(handler.name, handler.function, handler.paramNames...); err != nil {
			Logger.With("Error", err).Error("Failed to register RPC handler.")
		}
	}
	server, err := rpc.NewHttpRpc(":"+strconv.FormatUint(uint64(cfg.Port), 10), "/rpc", jsonRpc)
	if err != nil {
		Logger.Fatal("Failed to initialise RPC Server", err)
	}
	rpcServer = server
	rpcServer.ListenAndServe(errChan)
}

func setupMetrics(cfg *config.Metrics, errChan chan error) {
	checkPort("Metrics", cfg.Port)
	metricsServer = metric.SetupMetric(":" + strconv.FormatUint(uint64(cfg.Port), 10))
	metricsServer.ListenAndServe(errChan)
}

func setupRest(cfg *config.Rest, feederClient *feeder.Client, errChan chan error) {
	checkPort("API", cfg.Port)
	restServer = rest.NewServer(":"+strconv.FormatUint(uint64(cfg.Port), 10), feederClient)
	restServer.ListenAndServe(errChan)
}

func checkPort(server string, port uint) {
	minPort, maxPort := uint(1_024), uint(49_151)
	if port < minPort || port > maxPort {
		Logger.Fatalf("%s port must be between %d and %d", server, minPort, maxPort)
	}
}

func setupFeederGateway(cfg *config.Sync) *feeder.Client {
	return feeder.NewClient(cfg.Sequencer, "/feeder_gateway", nil)
}

func setupDatabase(cfg *config.Database) {
	var err error
	var dbName string

	mdbxEnv, err = db.NewMDBXEnv(cfg.Path, 100, 0)
	if err != nil {
		Logger.Fatal("Failed to create MDBX Database environment: ", err)
	}

	logDBErr := func(name string, err error) {
		if err != nil {
			Logger.Fatalf("Failed to create %s database: %s", name, err)
		}
	}

	dbName = "SYNC"
	syncDb, err := db.NewMDBXDatabase(mdbxEnv, dbName)
	logDBErr(dbName, err)

	dbName = "CONTRACT_DEF"
	contractDefDb, err := db.NewMDBXDatabase(mdbxEnv, dbName)
	logDBErr(dbName, err)

	dbName = "STATE"
	stateDb, err := db.NewMDBXDatabase(mdbxEnv, dbName)
	logDBErr(dbName, err)

	dbName = "TRANSACTION"
	txDb, err := db.NewMDBXDatabase(mdbxEnv, dbName)
	logDBErr(dbName, err)

	dbName = "RECEIPT"
	receiptDb, err := db.NewMDBXDatabase(mdbxEnv, dbName)
	logDBErr(dbName, err)

	dbName = "BLOCK"
	blockDb, err := db.NewMDBXDatabase(mdbxEnv, dbName)
	logDBErr(dbName, err)

	syncManager = sync.NewManager(syncDb)
	stateManager = state.NewManager(stateDb, contractDefDb)
	transactionManager = transaction.NewManager(txDb, receiptDb)
	blockManager = block.NewManager(blockDb)
}

func setupInterruptHandler(cfg *config.Juno) {
	// Handle signal interrupts and exits.
	sig := make(chan os.Signal, 1)
	signal.Notify(sig, os.Interrupt, syscall.SIGTERM)
	go func(sig chan os.Signal) {
		<-sig
		Logger.Info("Shutting down Juno...")
		shutdown(cfg)
		os.Exit(0)
	}(sig)
}

func shutdown(cfg *config.Juno) {
	stateManager.Close()
	transactionManager.Close()
	blockManager.Close()
	stateManager.Close()
	syncManager.Close()
	if cfg.Sync.Enable {
		synchronizer.Close()
	}

	shutdownTimeout := 5 * time.Second

	if cfg.Rpc.Enable {
		if err := rpcServer.Close(shutdownTimeout); err != nil {
			Logger.Fatal("Failed to shutdown RPC server gracefully: ", err)
		}
	}

	if cfg.Metrics.Enable {
		if err := metricsServer.Close(shutdownTimeout); err != nil {
			Logger.Fatal("Failed to shutdown Metrics server gracefully: ", err)
		}
	}

	if cfg.Rest.Enable {
		if err := restServer.Close(shutdownTimeout); err != nil {
			Logger.Fatal("Failed to shutdown REST server gracefully: ", err)
		}
	}
}

func checkErrChs(errChs []chan error) {
	for _, errCh := range errChs {
		for {
			if err := <-errCh; err != nil {
				Logger.Fatal(err)
			}
		}
	}
}<|MERGE_RESOLUTION|>--- conflicted
+++ resolved
@@ -236,19 +236,12 @@
 	}
 }
 
-<<<<<<< HEAD
 func setupSynchronizer(cfg *config.Sync, errChan chan error) {
 	syncer, err := syncService.NewSyncService(cfg.Network, cfg.EthNode, cfg.Sequencer)
 	if err != nil {
 		Logger.With("error", err).Fatal("Failed to initialize sync service")
 	}
 	syncer.Run(errChan)
-=======
-func setupSynchronizer(cfg *config.Sync, feederClient *feeder.Client, errChan chan error) {
-	synchronizer = syncService.NewSynchronizer(cfg, feederClient, syncManager, stateManager, blockManager,
-		transactionManager)
-	synchronizer.Run(cfg.Trusted, errChan)
->>>>>>> d83cbb1b
 }
 
 func setupRpc(cfg *config.Rpc, synchronizer *syncService.Synchronizer, errChan chan error) {
