package sync

import (
	"context"
	"errors"
	"fmt"
	"math"
	"math/big"
	"strconv"
	sync2 "sync"
	"time"

	blockDB "github.com/NethermindEth/juno/internal/db/block"
	"github.com/NethermindEth/juno/internal/db/sync"
	"github.com/NethermindEth/juno/internal/db/transaction"
	. "github.com/NethermindEth/juno/internal/log"
	"github.com/NethermindEth/juno/internal/metrics/prometheus"
	"github.com/NethermindEth/juno/internal/utils"
	"github.com/NethermindEth/juno/pkg/feeder"
	"github.com/NethermindEth/juno/pkg/felt"
	"github.com/NethermindEth/juno/pkg/state"
	"github.com/NethermindEth/juno/pkg/types"
	"github.com/ethereum/go-ethereum/ethclient"
	"go.uber.org/zap"
)

type Synchronizer struct {
	// feeder is the client that will be used to fetch the data that comes from the Feeder Gateway.
	feeder *feeder.Client
	// l1Client represent the ethereum client
	l1Client L1Client

	logger *zap.SugaredLogger

	// startingBlockNumber is the block number of the first block that we will sync.
	startingBlockNumber      int64
	startingBlockNumberSaved int64

	// latestBlockNumberSynced is the last block that was synced.
	latestBlockNumberSynced int64

	// stateDIffCollector
	stateDiffCollector StateDiffCollector
	// state represent the state of the trie
	state state.State

	// chainId represent the Chain ID of the node
	chainId *big.Int

	// manager is the sync manager.
	syncManager *sync.Manager
	// blockManager represent the manager that store and serve the blocks
	blockManager *blockDB.Manager
	// transactionManager represent the manager that store and serve the transactions and receipts
	transactionManager *transaction.Manager
	// stateManager represent the manager for the state
	stateManager state.StateManager

	// Running is true when the service is active and running
	Running bool

	wg   *sync2.WaitGroup
	quit chan struct{}
}

// NewSynchronizer creates a new Synchronizer.
// notest
func NewSynchronizer(n utils.Network, ethNode string, feederClient *feeder.Client,
	syncManager *sync.Manager, stateManager state.StateManager, blockManager *blockDB.Manager,
	transactionManager *transaction.Manager,
) *Synchronizer {
	synchro := &Synchronizer{
		logger: Logger.Named("Synchronizer"),
		feeder: feederClient,
		quit:   make(chan struct{}),
		wg:     new(sync2.WaitGroup),
	}

	trusted := ethNode == ""

	if trusted {
		synchro.logger.Info("Defaulting to syncing from gateway")
	} else {
		ethereumClient, err := ethclient.Dial(ethNode)
		if err != nil {
			synchro.logger.With("error", err).Fatal("Cannot connect to Ethereum Client")
		}
		synchro.l1Client = ethereumClient
	}

	synchro.syncManager = syncManager
	synchro.stateManager = stateManager
	synchro.blockManager = blockManager
	synchro.transactionManager = transactionManager

	synchro.Running = false

	synchro.setChainId(n.String())
	synchro.setStateToLatestRoot()
	synchro.setStateDiffCollector(trusted)
	return synchro
}

// setStateDiffCollector sets the stateDiffCollector.
func (s *Synchronizer) setStateDiffCollector(apiSync bool) {
	if apiSync {
		s.stateDiffCollector = NewApiCollector(s.syncManager, s.feeder)
	} else {
		s.stateDiffCollector = NewL1Collector(s.syncManager, s.feeder, s.l1Client,
			int(s.chainId.Int64()))
	}
}

// Run starts the service.
func (s *Synchronizer) Run() {
	s.Running = true
	go s.updateBlocksInfo()
	go s.handleSync()
}

func (s *Synchronizer) handleSync() {
	s.wg.Add(1)
	for {
		if err := s.sync(); err != nil {
<<<<<<< HEAD
			s.logger.With("Error", err).Info("Sync Failed, restarting in 10 seconds")
=======
			s.logger.With("Error", err).Info("Sync Failed, restarting collector in 10 seconds")
>>>>>>> 5098ae6c
			time.Sleep(10 * time.Second)
			s.stateDiffCollector.Close()
			continue
		}
		s.wg.Done()
		return
	}
}

func (s *Synchronizer) sync() error {
	go s.stateDiffCollector.Run()

	s.startingBlockNumber = s.syncManager.GetLatestBlockSync()
	s.latestBlockNumberSynced = s.startingBlockNumber

	// Get state
	for collectedDiff := range s.stateDiffCollector.GetChannel() {
		select {
		case <-s.quit:
			return nil
		default:
			start := time.Now()

			err := s.updateState(collectedDiff)
			if err != nil || s.state.Root().Cmp(collectedDiff.stateDiff.NewRoot) != 0 {
				// In case some errors exist or the new root of the trie didn't match with
				// the root we receive from the StateDiff, we have to revert the trie
				s.logger.With("Error", err).Error("State update failed, reverting state by one block")
				prometheus.IncreaseCountStarknetStateFailed()
				s.setStateToLatestRoot()
				return err
			}
			prometheus.IncreaseCountStarknetStateSuccess()
			prometheus.UpdateStarknetSyncTime(time.Since(start).Seconds())
			s.syncManager.StoreLatestBlockSync(collectedDiff.stateDiff.BlockNumber)
			if err := s.syncManager.StoreStateUpdate(collectedDiff.stateDiff, collectedDiff.stateDiff.BlockHash); err != nil {
				return err
			}
			if collectedDiff.stateDiff.OldRoot.Hex() == "" {
				collectedDiff.stateDiff.OldRoot = new(felt.Felt).SetHex(s.syncManager.GetLatestStateRoot())
			}
			s.syncManager.StoreLatestStateRoot(s.state.Root().Hex0x())
			s.latestBlockNumberSynced = collectedDiff.stateDiff.BlockNumber
			s.logger.With(
				"Number", collectedDiff.stateDiff.BlockNumber,
				"Pending", int64(s.stateDiffCollector.LatestBlock().BlockNumber)-collectedDiff.stateDiff.BlockNumber,
				"Time(sec)", time.Since(start).Seconds(),
			).Info("Synchronized Block State")
		}
	}
	return nil
}

func (s *Synchronizer) Status() *types.SyncStatus {
	latestBlockSaved := float64(s.syncManager.GetLatestBlockSaved())

	latestBlockNumber := uint64(math.Min(float64(s.latestBlockNumberSynced), latestBlockSaved))

	block, err := s.blockManager.GetBlockByNumber(latestBlockNumber)
	if err != nil {
		return nil
	}

	startingBlockNumber := uint64(math.Min(float64(s.startingBlockNumber), latestBlockSaved))

	startingBlock, err := s.blockManager.GetBlockByNumber(startingBlockNumber)
	if err != nil {
		return nil
	}

	highestBlockHash := "pending"
	highestBlockNumber := "pending"
	if s.stateDiffCollector.LatestBlock() != nil {
		highestBlockHash = s.stateDiffCollector.LatestBlock().BlockHash
		highestBlockNumber = fmt.Sprintf("%x", s.stateDiffCollector.LatestBlock().BlockNumber)
	}

	return &types.SyncStatus{
		StartingBlockHash:   startingBlock.BlockHash.Hex0x(),
		StartingBlockNumber: fmt.Sprintf("%x", startingBlockNumber),
		CurrentBlockHash:    block.BlockHash.Hex0x(),
		CurrentBlockNumber:  fmt.Sprintf("%x", block.BlockNumber),
		HighestBlockHash:    highestBlockHash,
		HighestBlockNumber:  highestBlockNumber,
	}
}

func (s *Synchronizer) updateState(collectedDiff *CollectorDiff) error {
	for _, deployedContract := range collectedDiff.stateDiff.DeployedContracts {
		if err := s.SetCode(collectedDiff, &deployedContract); err != nil {
			return err
		}
	}

	for contractAddress, memoryCells := range collectedDiff.stateDiff.StorageDiff {
		slots := make([]state.Slot, 0, len(memoryCells))
		for _, cell := range memoryCells {
			slots = append(slots, state.Slot{Key: cell.Address, Value: cell.Value})
		}
		if err := s.state.SetSlots(&contractAddress, slots); err != nil {
			return err
		}
	}
	return nil
}

func (s *Synchronizer) SetCode(collectedDiff *CollectorDiff, deployedContract *types.DeployedContract) error {
	if deployedContract == nil {
		return errors.New("contract not deployed")
	}
	err := s.state.SetContract(deployedContract.Address, deployedContract.Hash,
		collectedDiff.Code[deployedContract.Address.Hex0x()])
	if err != nil {
		s.logger.With("Block Number", collectedDiff.stateDiff.BlockNumber,
			"Contract Address", deployedContract.Address).
			Error("Error setting code")
		return err
	}
	s.logger.With("Block Number", collectedDiff.stateDiff.BlockNumber, "Address", deployedContract.Address).
		Debug("State updated for Contract")
	return nil
}

func (s *Synchronizer) GetStateDiff(blockHash *felt.Felt) (*types.StateUpdate, error) {
	return s.syncManager.GetStateUpdate(blockHash)
}

func (s *Synchronizer) LatestBlockSynced() (blockNumber int64, blockHash *felt.Felt) {
	latestBlockNumber := uint64(math.Min(float64(s.latestBlockNumberSynced), float64(s.syncManager.GetLatestBlockSaved())))

	block, err := s.blockManager.GetBlockByNumber(latestBlockNumber)
	if err != nil {
		return 0, nil
	}
	return int64(block.BlockNumber), block.BlockHash
}

func (s *Synchronizer) GetLatestBlockOnChain() int64 {
	return int64(s.stateDiffCollector.LatestBlock().BlockNumber)
}

func (s *Synchronizer) ChainID() *big.Int {
	return s.chainId
}

func (s *Synchronizer) GetPendingBlock() *feeder.StarknetBlock {
	return s.stateDiffCollector.PendingBlock()
}

func (s *Synchronizer) setStateToLatestRoot() {
	stateRoot := s.syncManager.GetLatestStateRoot()
	root := new(felt.Felt).SetHex(stateRoot)
	s.state = state.New(s.stateManager, root)
}

// Close closes the service.
func (s *Synchronizer) Close() {
	s.stateDiffCollector.Close()
	close(s.quit)
	s.wg.Wait()
}

func (s *Synchronizer) setChainId(network string) {
	if s.l1Client == nil {
		// notest
		if network == "mainnet" {
			s.chainId = new(big.Int).SetInt64(1)
		} else {
			s.chainId = new(big.Int).SetInt64(0)
		}
	} else {
		var err error
		s.chainId, err = s.l1Client.ChainID(context.Background())
		if err != nil {
			// notest
			Logger.Panic("Unable to retrieve chain ID from Ethereum Node")
		}
	}
}

func (s *Synchronizer) updateBlocks(number int64) error {
	err := s.updateBlock(number)
	if err != nil {
		return err
	}
	return nil
}

func (s *Synchronizer) updateBlock(blockNumber int64) error {
	block, err := s.feeder.GetBlock("", strconv.FormatInt(blockNumber, 10))
	if err != nil {
		return err
	}

	for _, txn := range block.Transactions {
		err = s.updateTransactions(txn)
		if err != nil {
			iterations := 0
			for {
				time.Sleep(time.Second * 20)
				if err = s.updateTransactions(txn); err == nil {
					break
				}
				if iterations > 20 {
					return err
				}
				iterations++
			}
			if err != nil {
				return err
			}
		}
	}
	for i, txnReceipt := range block.TransactionReceipts {
		err = s.updateTransactionReceipts(txnReceipt, block.Transactions[i].Type)
		if err != nil {
			iterations := 0
			for {
				time.Sleep(time.Second * 20)
				if err = s.updateTransactionReceipts(txnReceipt, block.Transactions[i].Type); err == nil {
					break
				}
				if iterations > 20 {
					return err
				}
				iterations++
			}
			if err != nil {
				return err
			}
		}
	}

	blockHash := new(felt.Felt).SetHex(block.BlockHash)
	err = s.blockManager.PutBlock(blockHash, feederBlockToDBBlock(block))
	if err != nil {
		return err
	}
	return nil
}

func (s *Synchronizer) updateTransactions(txn feeder.TxnSpecificInfo) error {
	transactionInfo, err := s.feeder.GetTransaction(txn.TransactionHash, "")
	if err != nil {
		return err
	}

	transactionHash := new(felt.Felt).SetHex(transactionInfo.Transaction.TransactionHash)
	// transactionHash := types.HexToTransactionHash(transactionInfo.Transaction.TransactionHash)
	err = s.transactionManager.PutTransaction(transactionHash, feederTransactionToDBTransaction(transactionInfo))
	if err != nil {
		return err
	}
	return nil
}

func (s *Synchronizer) updateTransactionReceipts(receipt feeder.TransactionExecution, txnType string) error {
	txnReceipt, err := s.feeder.GetTransactionReceipt(receipt.TransactionHash, "")
	if err != nil {
		return err
	}
	transactionHash := new(felt.Felt).SetHex(receipt.TransactionHash)
	return s.transactionManager.PutReceipt(transactionHash, feederTransactionToDBReceipt(txnReceipt, txnType))
}

func (s *Synchronizer) updateBlocksInfo() {
	s.wg.Add(1)
	latestBlockInfoFetched := s.syncManager.GetLatestBlockSaved()
	currentBlock := latestBlockInfoFetched
	s.startingBlockNumberSaved = currentBlock
	for {
		select {
		case <-s.quit:
			s.wg.Done()
			return
		default:
			latestBlock := s.stateDiffCollector.LatestBlock()
			if latestBlock == nil {
				time.Sleep(time.Second * 1)
				continue
			}
			if currentBlock == int64(latestBlock.BlockNumber) {
				time.Sleep(time.Minute)
			}
			err := s.updateBlocks(currentBlock)
			if err != nil {
				time.Sleep(time.Minute)
				continue
			}
			s.logger.With("Block Number", currentBlock).Info("Synchronized Block Info")
			s.syncManager.StoreLatestBlockSaved(currentBlock)
			currentBlock++
		}
	}
}

func feederTransactionToDBReceipt(receipt *feeder.TransactionReceipt, txnType string) types.TxnReceipt {
	common := types.TxnReceiptCommon{
		TxnHash:     new(felt.Felt).SetHex(receipt.TransactionHash),
		ActualFee:   new(felt.Felt).SetHex(receipt.ActualFee),
		Status:      types.TxStatusValue[receipt.Status],
		BlockHash:   new(felt.Felt).SetHex(receipt.BlockHash),
		BlockNumber: uint64(receipt.BlockNumber),
	}
	switch txnType {
	case "INVOKE_FUNCTION":
		l2ToL1 := make([]*types.MsgToL1, 0)
		for _, msg := range receipt.L2ToL1Messages {

			payload := make([]*felt.Felt, 0)
			for _, p := range msg.Payload {
				payload = append(payload, new(felt.Felt).SetHex(p))
			}

			l2ToL1 = append(l2ToL1, &types.MsgToL1{
				ToAddress:   types.HexToEthAddress(msg.ToAddress),
				FromAddress: new(felt.Felt).SetHex(msg.FromAddress),
				Payload:     payload,
			})
		}
		var msgToL2 *types.MsgToL2
		if receipt.L1ToL2Message != nil {
			payload := make([]*felt.Felt, 0, len(receipt.L1ToL2Message.Payload))
			for _, item := range receipt.L1ToL2Message.Payload {
				payload = append(payload, new(felt.Felt).SetHex(item))
			}
			msgToL2 = &types.MsgToL2{
				FromAddress: types.HexToEthAddress(receipt.L1ToL2Message.ToAddress),
				ToAddress:   new(felt.Felt).SetHex(receipt.L1ToL2Message.FromAddress),
				Payload:     payload,
			}
		}

		events := make([]*types.Event, 0)

		for _, event := range receipt.Events {

			keys := make([]*felt.Felt, 0)
			for _, p := range event.Keys {
				keys = append(keys, new(felt.Felt).SetHex(p))
			}
			data := make([]*felt.Felt, 0)
			for _, p := range event.Data {
				data = append(data, new(felt.Felt).SetHex(p))
			}

			events = append(events, &types.Event{
				FromAddress: new(felt.Felt).SetHex(event.FromAddress),
				Keys:        keys,
				Data:        data,
			})
		}

		return &types.TxnInvokeReceipt{
			TxnReceiptCommon: common,
			MessagesSent:     l2ToL1,
			L1OriginMessage:  msgToL2,
			Events:           events,
		}
	case "DECLARE":
		return &types.TxnDeclareReceipt{TxnReceiptCommon: common}
	case "DEPLOY":
		return &types.TxnDeployReceipt{TxnReceiptCommon: common}
	default:
		return &common
	}
}

// feederBlockToDBBlock convert the feeder block to the block stored in the database
func feederBlockToDBBlock(b *feeder.StarknetBlock) *types.Block {
	txnsHash := make([]*felt.Felt, 0)
	for _, data := range b.Transactions {
		txnsHash = append(txnsHash, new(felt.Felt).SetHex(data.TransactionHash))
	}
	status := types.BlockStatusValue[b.Status]
	return &types.Block{
		BlockHash:   new(felt.Felt).SetHex(b.BlockHash),
		BlockNumber: uint64(b.BlockNumber),
		ParentHash:  new(felt.Felt).SetHex(b.ParentBlockHash),
		Status:      status,
		Sequencer:   new(felt.Felt).SetHex(b.SequencerAddress),
		NewRoot:     new(felt.Felt).SetHex(b.StateRoot),
		OldRoot:     new(felt.Felt).SetHex(b.OldStateRoot),
		TimeStamp:   b.Timestamp,
		TxCount:     uint64(len(b.Transactions)),
		TxHashes:    txnsHash,
	}
}

// feederTransactionToDBTransaction convert the feeder TransactionInfo to the transaction stored in DB
func feederTransactionToDBTransaction(info *feeder.TransactionInfo) types.IsTransaction {
	calldata := make([]*felt.Felt, 0)
	for _, data := range info.Transaction.Calldata {
		calldata = append(calldata, new(felt.Felt).SetHex(data))
	}

	switch info.Transaction.Type {
	case "INVOKE_FUNCTION":
		signature := make([]*felt.Felt, 0)
		for _, data := range info.Transaction.Signature {
			signature = append(signature, new(felt.Felt).SetHex(data))
		}
		return &types.TransactionInvoke{
			Hash:               new(felt.Felt).SetHex(info.Transaction.TransactionHash),
			ContractAddress:    new(felt.Felt).SetHex(info.Transaction.ContractAddress),
			EntryPointSelector: new(felt.Felt).SetHex(info.Transaction.EntryPointSelector),
			CallData:           calldata,
			Signature:          signature,
			MaxFee:             new(felt.Felt).SetHex(info.Transaction.MaxFee),
		}
	case "DECLARE":
		signature := make([]*felt.Felt, 0)
		for _, data := range info.Transaction.Signature {
			signature = append(signature, new(felt.Felt).SetHex(data))
		}
		return &types.TransactionDeclare{
			Hash:          new(felt.Felt).SetHex(info.Transaction.TransactionHash),
			ClassHash:     new(felt.Felt).SetHex(info.Transaction.ContractAddress),
			SenderAddress: new(felt.Felt).SetHex(info.Transaction.SenderAddress),
			MaxFee:        new(felt.Felt).SetHex(info.Transaction.MaxFee),
			Signature:     signature,
			Nonce:         new(felt.Felt).SetHex(info.Transaction.Nonce),
			Version:       new(felt.Felt).SetHex(info.Transaction.Version),
		}
	default:
		constructorCalldata := make([]*felt.Felt, 0, len(info.Transaction.ConstructorCalldata))
		for _, data := range info.Transaction.ConstructorCalldata {
			constructorCalldata = append(constructorCalldata, new(felt.Felt).SetHex(data))
		}
		return &types.TransactionDeploy{
			Hash:                new(felt.Felt).SetHex(info.Transaction.TransactionHash),
			ContractAddress:     new(felt.Felt).SetHex(info.Transaction.ContractAddress),
			ContractAddressSalt: new(felt.Felt).SetHex(info.Transaction.ContractAddressSalt),
			ClassHash:           new(felt.Felt).SetHex(info.Transaction.ClassHash),
			ConstructorCallData: constructorCalldata,
		}
	}
}<|MERGE_RESOLUTION|>--- conflicted
+++ resolved
@@ -122,11 +122,7 @@
 	s.wg.Add(1)
 	for {
 		if err := s.sync(); err != nil {
-<<<<<<< HEAD
-			s.logger.With("Error", err).Info("Sync Failed, restarting in 10 seconds")
-=======
-			s.logger.With("Error", err).Info("Sync Failed, restarting collector in 10 seconds")
->>>>>>> 5098ae6c
+			s.logger.With("Error", err).Error("Sync Failed, restarting in 10 seconds")
 			time.Sleep(10 * time.Second)
 			s.stateDiffCollector.Close()
 			continue
@@ -416,7 +412,7 @@
 				time.Sleep(time.Minute)
 				continue
 			}
-			s.logger.With("Block Number", currentBlock).Info("Synchronized Block Info")
+			s.logger.With("Block Number", currentBlock).Debug("Synchronized Block Info")
 			s.syncManager.StoreLatestBlockSaved(currentBlock)
 			currentBlock++
 		}
