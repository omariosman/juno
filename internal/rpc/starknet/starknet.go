package starknet

/*
import (
	"context"
	"errors"
	"fmt"

	"github.com/NethermindEth/juno/internal/cairovm"
	"go.uber.org/zap"

	sync2 "github.com/NethermindEth/juno/internal/sync"

	"github.com/NethermindEth/juno/internal/db/block"
	"github.com/NethermindEth/juno/internal/db/transaction"

	"github.com/NethermindEth/juno/internal/db"
	. "github.com/NethermindEth/juno/internal/log"
	"github.com/NethermindEth/juno/pkg/felt"
	"github.com/NethermindEth/juno/pkg/jsonrpc"
	"github.com/NethermindEth/juno/pkg/state"
)

type StarkNetRpc struct {
	stateManager state.StateManager
	blockManager *block.Manager
	txnManager   *transaction.Manager
	synchronizer *sync2.Synchronizer
	vm           *cairovm.VirtualMachine
	logger       *zap.SugaredLogger
}

func New(stateManager state.StateManager, blockManager *block.Manager, txnManager *transaction.Manager,
	synchronizer *sync2.Synchronizer, vm *cairovm.VirtualMachine,
) *StarkNetRpc {
	return &StarkNetRpc{
		stateManager: stateManager,
		blockManager: blockManager,
		txnManager:   txnManager,
		synchronizer: synchronizer,
		vm:           vm,
		logger:       Logger.Named("RPC"),
	}
}

func (s *StarkNetRpc) GetBlockWithTxHashes(blockId *BlockId) (any, error) {
	b, err := getBlockById(blockId, s.blockManager, s.logger)
	if err != nil {
		return nil, err
	}
	return NewBlockWithTxHashes(b), nil
}

func (s *StarkNetRpc) GetBlockWithTxs(blockId *BlockId) (any, error) {
	b, err := getBlockById(blockId, s.blockManager, s.logger)
	if err != nil {
		return nil, err
	}
	return NewBlockWithTxs(b, s.txnManager)
}

func (s *StarkNetRpc) GetStateUpdate(blockId *BlockId) (any, error) {
	if blockId == nil {
		return nil, nil
	}
	block, err := getBlockById(blockId, s.blockManager, s.logger)
	if err != nil {
		return nil, err
	}
	diff, err := s.synchronizer.GetStateDiff(block.BlockHash)
	if err != nil {
		return nil, err
	}
	return NewStateUpdate(diff), nil
}

func (s *StarkNetRpc) GetStorageAt(address *RpcFelt, key *StorageKey, blockId *BlockId) (any, error) {
	b, err := getBlockById(blockId, s.blockManager, s.logger)
	if err != nil {
		return nil, err
	}
	_state := state.New(s.stateManager, b.NewRoot)
	value, err := _state.GetSlot(address.Felt(), key.Felt())
	if err != nil {
		if errors.Is(err, db.ErrNotFound) {
			return nil, ContractNotFound
		}
		s.logger.Errorw(err.Error(), "function", "GetStorageAt")
		return nil, jsonrpc.NewInternalError(err.Error())
	}
	return value.Hex0x(), nil
}

func (s *StarkNetRpc) GetTransactionByHash(transactionHash *RpcFelt) (any, error) {
	tx, err := s.txnManager.GetTransaction(transactionHash.Felt())
	if err != nil {
		if errors.Is(err, db.ErrNotFound) {
			return nil, InvalidTxnHash
		}
		s.logger.Errorw(err.Error(), "function", "GetTransactionByHash")
		return nil, jsonrpc.NewInternalError(err.Error())
	}
	return NewTxn(tx)
}

func (s *StarkNetRpc) GetTransactionByBlockIdAndIndex(blockId *BlockId, index *uint64) (any, error) {
	b, err := getBlockById(blockId, s.blockManager, s.logger)
	if err != nil {
		return nil, err
	}
	if index == nil || *index >= b.TxCount {
		return nil, InvalidTxnIndex
	}
	txHash := b.TxHashes[*index]
	tx, err := s.txnManager.GetTransaction(txHash)
	if err != nil {
		s.logger.Errorw(err.Error(), "function", "GetTransactionByBlockIdAndIndex")
		return nil, jsonrpc.NewInternalError(err.Error())
	}
	return NewTxn(tx)
}

func (s *StarkNetRpc) GetTransactionReceipt(transactionHash *RpcFelt) (any, error) {
	receipt, err := s.txnManager.GetReceipt(transactionHash.Felt())
	if err != nil {
		if errors.Is(err, db.ErrNotFound) {
			return nil, InvalidTxnHash
		}
		s.logger.Errorw(err.Error(), "function", "GetTransactionReceipt")
		return nil, jsonrpc.NewInternalError(err.Error())
	}
	return NewReceipt(receipt)
}

func (s *StarkNetRpc) GetClass(classHash *RpcFelt) (any, error) {
	_, latestBlockHash := s.synchronizer.LatestBlockSynced()
	latestBlock, err := s.blockManager.GetBlockByHash(latestBlockHash)
	if err != nil {
		if errors.Is(err, db.ErrNotFound) {
			return nil, InvalidContractClassHash
		}
		s.logger.Errorw(err.Error(), "function", "GetClass")
		return nil, jsonrpc.NewInternalError(err.Error())
	}
	_ = state.New(s.stateManager, latestBlock.NewRoot)
	// TODO: implement class service
	return nil, jsonrpc.NewInternalError("not implemented")
}

func (s *StarkNetRpc) GetClassHashAt(blockId *BlockId, address *RpcFelt) (any, error) {
	b, err := getBlockById(blockId, s.blockManager, s.logger)
	if err != nil {
		return nil, err
	}
	_state := state.New(s.stateManager, b.NewRoot)
	classHash, err := _state.GetClassHash(address.Felt())
	if err != nil {
		if errors.Is(err, db.ErrNotFound) {
			return nil, ContractNotFound
		}
		s.logger.Errorw(err.Error(), "function", "GetClassHashAt")
		return nil, jsonrpc.NewInternalError(err.Error())
	}
	if classHash.IsZero() {
		return nil, ContractNotFound
	}
	return classHash.Hex0x(), nil
}

func (s *StarkNetRpc) GetBlockTransactionCount(blockId *BlockId) (any, error) {
	b, err := getBlockById(blockId, s.blockManager, s.logger)
	if err != nil {
		return nil, err
	}
	return b.TxCount, nil
}

func (s *StarkNetRpc) Call(blockId *BlockId, request *FunctionCall) (any, error) {
	b, err := getBlockById(blockId, s.blockManager, s.logger)
	if err != nil {
		return nil, err
	}
	if request == nil {
		return nil, InvalidCallData
	}
	var (
		callData           = make([]*felt.Felt, len(request.Calldata))
		contractAddress    *felt.Felt
		entryPointSelector *felt.Felt
	)
	for i, data := range request.Calldata {
		if !isFelt(data) {
			return nil, InvalidCallData
		}
		callData[i] = new(felt.Felt).SetHex(data)
	}
	if !isFelt(request.ContractAddress) {
		return nil, ContractNotFound
	}
	contractAddress = new(felt.Felt).SetHex(request.ContractAddress)
	if !isFelt(request.EntryPointSelector) {
		return nil, InvalidMessageSelector
	}
	entryPointSelector = new(felt.Felt).SetHex(request.EntryPointSelector)
	_state := state.New(s.stateManager, b.NewRoot)
	out, err := s.vm.Call(
		context.Background(),
		_state,
		callData,
		new(felt.Felt),
		contractAddress,
		entryPointSelector,
		b.Sequencer,
	)
	if err != nil {
		s.logger.Errorw(err.Error(), "function", "Call")
		return nil, jsonrpc.NewInternalError(err.Error())
	}
	_out := make([]string, len(out))
	for i, v := range out {
		_out[i] = v.Hex0x()
	}
	return _out, nil
}

// notest
func (s *StarkNetRpc) EstimateFee(request *InvokeTxn, blockId *BlockId) (any, error) {
	// TODO: implement
	return nil, jsonrpc.NewInternalError("not implemented")
}

func (s *StarkNetRpc) BlockNumber() (any, error) {
	bNumber, _ := s.synchronizer.LatestBlockSynced()
	return bNumber, nil
}

func (s *StarkNetRpc) BlockHashAndNumber() (any, error) {
	type Response struct {
		BlockHash   string `json:"block_hash"`
		BlockNumber int64  `json:"block_number"`
	}

	bNumber, bHash := s.synchronizer.LatestBlockSynced()

	return Response{
		BlockHash:   bHash.Hex0x(),
		BlockNumber: bNumber,
	}, nil
}

func (s *StarkNetRpc) ChainId() (any, error) {
	chainId := s.synchronizer.ChainID()
	return fmt.Sprintf("%x", chainId), nil
}

func (s *StarkNetRpc) PendingTransactions() (any, error) {
	return s.synchronizer.GetPendingBlock().Transactions, nil
}

func (s *StarkNetRpc) ProtocolVersion() (any, error) {
	return "0", nil
}

func (s *StarkNetRpc) Syncing() (any, error) {
	if s.synchronizer.Running {
		return s.synchronizer.Status(), nil
	}
	return false, nil
}
<<<<<<< HEAD
*/
=======

func (s *StarkNetRpc) HealthCheck() (any, error) {
	// notest
	return Status{Available: true}, nil
}
>>>>>>> 4b200cde
<|MERGE_RESOLUTION|>--- conflicted
+++ resolved
@@ -267,12 +267,9 @@
 	}
 	return false, nil
 }
-<<<<<<< HEAD
-*/
-=======
 
 func (s *StarkNetRpc) HealthCheck() (any, error) {
 	// notest
 	return Status{Available: true}, nil
 }
->>>>>>> 4b200cde
+*/