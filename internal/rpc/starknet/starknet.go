--- conflicted
+++ resolved
@@ -147,46 +147,17 @@
 	return nil, jsonrpc.NewInternalError("not implemented")
 }
 
-<<<<<<< HEAD
-func (s *StarkNetRpc) GetClassAt(blockId *BlockId, address string) (any, error) {
-	if !isFelt(address) {
-		return nil, NewContractNotFound()
-	}
-	addressF := new(felt.Felt).SetHex(address)
-	b, err := getBlockById(blockId, s.blockManager)
-	if err != nil {
-		return nil, NewInvalidBlockId()
-	}
-	_state := state.New(s.stateManager, b.NewRoot)
-	classHash, err := _state.GetClassHash(addressF)
-	if err != nil {
-		return nil, err
-	}
-	class, err := _state.GetClass(blockId, classHash)
-	if err != nil {
-		if errors.Is(err, db.ErrNotFound) {
-			return nil, NewContractNotFound()
-		}
-	}
-
-	return class, nil
-}
-
-func (s *StarkNetRpc) GetClassHashAt(blockId *BlockId, address string) (any, error) {
-	if !isFelt(address) {
-		return nil, NewContractNotFound()
-	}
-	addressF := new(felt.Felt).SetHex(address)
-	b, err := getBlockById(blockId, s.blockManager)
-=======
 func (s *StarkNetRpc) GetClassHashAt(blockId *BlockId, address *RpcFelt) (any, error) {
 	b, err := getBlockById(blockId, s.blockManager, s.logger)
->>>>>>> 62f5d5d2
 	if err != nil {
 		return nil, err
 	}
 	_state := state.New(s.stateManager, b.NewRoot)
 	classHash, err := _state.GetClassHash(address.Felt())
+	if err != nil {
+		return nil, err
+	}
+	class, err := _state.GetClass(blockId, classHash)
 	if err != nil {
 		if errors.Is(err, db.ErrNotFound) {
 			return nil, ContractNotFound
