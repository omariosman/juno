package juno

import (
	"errors"
	"fmt"
	"path/filepath"
	"strconv"
	"time"

	"github.com/NethermindEth/juno/internal/cairovm"
	"github.com/NethermindEth/juno/internal/db"
	"github.com/NethermindEth/juno/internal/db/block"
	"github.com/NethermindEth/juno/internal/db/state"
	"github.com/NethermindEth/juno/internal/db/sync"
	"github.com/NethermindEth/juno/internal/db/transaction"
	"github.com/NethermindEth/juno/internal/log"
	"github.com/NethermindEth/juno/internal/metrics/prometheus"
	"github.com/NethermindEth/juno/internal/rpc"
	"github.com/NethermindEth/juno/internal/rpc/starknet"
	syncer "github.com/NethermindEth/juno/internal/sync"
	"github.com/NethermindEth/juno/internal/utils"
	"github.com/NethermindEth/juno/pkg/feeder"
	"github.com/NethermindEth/juno/pkg/jsonrpc"
)

// notest
type StarkNetNode interface {
	Run() error
	Shutdown() error
}

type NewStarkNetNodeFn func(cfg *Config) (StarkNetNode, error)

const (
	feederGatewaySuffix = "/feeder_gateway"
	rpcSuffix           = "/rpc"

	defaultMetricsPort = ":9090"

	shutdownTimeout = 5 * time.Second
)

var ErrUnknownNetwork = errors.New("unknown network")

// Config is the top-level juno configuration.
type Config struct {
	Verbosity    string        `mapstructure:"verbosity"`
	RpcPort      uint16        `mapstructure:"rpc-port"`
	Metrics      bool          `mapstructure:"metrics"`
	DatabasePath string        `mapstructure:"db-path"`
	Network      utils.Network `mapstructure:"network"`
	EthNode      string        `mapstructure:"eth-node"`
}

type Node struct {
	cfg *Config

	feederClient   *feeder.Client
	virtualMachine *cairovm.VirtualMachine
	synchronizer   *syncer.Synchronizer

	syncManager        *sync.Manager
	stateManager       *state.Manager
	transactionManager *transaction.Manager
	blockManager       *block.Manager

	rpcServer     *rpc.HttpRpc
	metricsServer *prometheus.Server
}

func New(cfg *Config) (StarkNetNode, error) {
	if cfg.Network != utils.GOERLI && cfg.Network != utils.MAINNET {
		return nil, ErrUnknownNetwork
	}
	if cfg.DatabasePath == "" {
		dirPrefix, err := utils.DefaultDataDir()
		if err != nil {
			return nil, err
		}
		cfg.DatabasePath = filepath.Join(dirPrefix, cfg.Network.String())
	}

	return &Node{cfg: cfg}, nil
}

func (n *Node) Run() error {
	log.Logger.Info("Running Juno with config: ", fmt.Sprintf("%+v", *n.cfg))

	if err := utils.CreateDir(n.cfg.DatabasePath); err != nil {
		return err
	}

	if err := log.SetGlobalLogger(n.cfg.Verbosity); err != nil {
		return err
	}

	// Set up database managers
	const optMaxDB, flags = uint64(100), uint(0)
	mdbxEnv, err := db.NewMDBXEnv(n.cfg.DatabasePath, optMaxDB, flags)
	if err != nil {
		return err
	}

	syncDb, err := db.NewMDBXDatabase(mdbxEnv, "SYNC")
	if err != nil {
		return err
	}
	n.syncManager = sync.NewManager(syncDb)

	contractDefDb, err := db.NewMDBXDatabase(mdbxEnv, "CONTRACT_DEF")
	if err != nil {
		return err
	}
	stateDb, err := db.NewMDBXDatabase(mdbxEnv, "STATE")
	if err != nil {
		return err
	}
	n.stateManager = state.NewManager(stateDb, contractDefDb)

	txDb, err := db.NewMDBXDatabase(mdbxEnv, "TRANSACTION")
	if err != nil {
		return err
	}
	receiptDb, err := db.NewMDBXDatabase(mdbxEnv, "RECEIPT")
	if err != nil {
		return err
	}
	n.transactionManager = transaction.NewManager(txDb, receiptDb)

	blockDb, err := db.NewMDBXDatabase(mdbxEnv, "BLOCK")
	if err != nil {
		return err
	}
	n.blockManager = block.NewManager(blockDb)

	n.feederClient = feeder.NewClient(n.cfg.Network.URL(), feederGatewaySuffix, nil)
	n.virtualMachine = cairovm.New(n.stateManager)
	n.synchronizer = syncer.NewSynchronizer(n.cfg.Network, n.cfg.EthNode, n.feederClient,
		n.syncManager, n.stateManager, n.blockManager, n.transactionManager)

	jsonRpc, err := starkNetJsonRPC(n.stateManager, n.blockManager, n.transactionManager,
		n.synchronizer, n.virtualMachine)
	if err != nil {
		return err
	}
	rpcAddr := ":" + strconv.FormatUint(uint64(n.cfg.RpcPort), 10)
	n.rpcServer, err = rpc.NewHttpRpc(rpcAddr, rpcSuffix, jsonRpc)
	if err != nil {
		return err
	}

	if n.cfg.Metrics {
		n.metricsServer = prometheus.SetupMetric(defaultMetricsPort)
	}

	rpcErrCh := make(chan error)
	metricsErrCh := make(chan error)

	err = n.virtualMachine.Run(n.cfg.DatabasePath)
	if err != nil {
		return err
	}
	n.synchronizer.Run()
	n.rpcServer.ListenAndServe(rpcErrCh)

	if n.metricsServer != nil {
		n.metricsServer.ListenAndServe(metricsErrCh)
	}

	if err = <-rpcErrCh; err != nil {
		return err
	}

	if n.metricsServer != nil {
		if err = <-metricsErrCh; err != nil {
			return err
		}
	}

	return nil
}

func (n *Node) Shutdown() error {
	log.Logger.Info("Shutting down Juno...")
	n.virtualMachine.Close()
	n.synchronizer.Close()

	n.stateManager.Close()
	n.transactionManager.Close()
	n.blockManager.Close()
	n.syncManager.Close()

	if err := n.rpcServer.Close(shutdownTimeout); err != nil {
		return err
	}

	if n.metricsServer != nil {
		if err := n.metricsServer.Close(shutdownTimeout); err != nil {
			return err
		}
	}

	return nil
}

func starkNetJsonRPC(stateManager *state.Manager, blockManager *block.Manager,
	transactionManager *transaction.Manager, synchronizer *syncer.Synchronizer,
	virtualMachine *cairovm.VirtualMachine,
) (*jsonrpc.JsonRpc, error) {
	starkNetApi := starknet.New(stateManager, blockManager, transactionManager, synchronizer,
		virtualMachine)

	jsonRpc := jsonrpc.NewJsonRpc()
	handlers := []struct {
		name       string
		function   any
		paramNames []string
	}{
		{"starknet_getBlockWithTxHashes", starkNetApi.GetBlockWithTxHashes, []string{"block_id"}},
		{"starknet_getBlockWithTxs", starkNetApi.GetBlockWithTxs, []string{"block_id"}},
		{"starknet_getStateUpdate", starkNetApi.GetStateUpdate, []string{"block_id"}},
		{"starknet_getStorageAt", starkNetApi.GetStorageAt, []string{"contract_address", "key", "block_id"}},
		{"starknet_getTransactionByHash", starkNetApi.GetTransactionByHash, []string{"transaction_hash"}},
		{"starknet_getTransactionByBlockIdAndIndex", starkNetApi.GetTransactionByBlockIdAndIndex, []string{"block_id", "index"}},
		{"starknet_getTransactionReceipt", starkNetApi.GetTransactionReceipt, []string{"transaction_hash"}},
		{"starknet_getClass", starkNetApi.GetClass, []string{"class_hash"}},
		{"starknet_getClassHashAt", starkNetApi.GetClassHashAt, []string{"block_id", "address"}},
		{"starknet_getBlockTransactionCount", starkNetApi.GetBlockTransactionCount, []string{"block_id"}},
		{"starknet_call", starkNetApi.Call, []string{"block_id", "request"}},
		{"starknet_estimateFee", starkNetApi.EstimateFee, []string{"block_id", "request"}},
		{"starknet_blockNumber", starkNetApi.BlockNumber, nil},
		{"starknet_blockHashAndNumber", starkNetApi.BlockHashAndNumber, nil},
		{"starknet_chainId", starkNetApi.ChainId, nil},
		{"starknet_pendingTransactions", starkNetApi.PendingTransactions, nil},
		{"starknet_protocolVersion", starkNetApi.ProtocolVersion, nil},
		{"starknet_syncing", starkNetApi.Syncing, nil},
<<<<<<< HEAD
		{"starknet_getNonce", starkNetApi.GetNonce, []string{"block_id", "contract_address"}},
=======
		{"starknet_healthCheck", starkNetApi.HealthCheck, nil},
>>>>>>> ee54e02d
	}
	for _, handler := range handlers {
		if err := jsonRpc.RegisterFunc(handler.name, handler.function, handler.paramNames...); err != nil {
			return nil, err
		}
	}
	return jsonRpc, nil
}<|MERGE_RESOLUTION|>--- conflicted
+++ resolved
@@ -234,11 +234,8 @@
 		{"starknet_pendingTransactions", starkNetApi.PendingTransactions, nil},
 		{"starknet_protocolVersion", starkNetApi.ProtocolVersion, nil},
 		{"starknet_syncing", starkNetApi.Syncing, nil},
-<<<<<<< HEAD
 		{"starknet_getNonce", starkNetApi.GetNonce, []string{"block_id", "contract_address"}},
-=======
 		{"starknet_healthCheck", starkNetApi.HealthCheck, nil},
->>>>>>> ee54e02d
 	}
 	for _, handler := range handlers {
 		if err := jsonRpc.RegisterFunc(handler.name, handler.function, handler.paramNames...); err != nil {
