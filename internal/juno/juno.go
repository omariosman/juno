package juno

import (
	"errors"
	"fmt"
	"path/filepath"
	"strconv"
	"time"

	"github.com/NethermindEth/juno/internal/cairovm"
	"github.com/NethermindEth/juno/internal/db"
	"github.com/NethermindEth/juno/internal/db/block"
	"github.com/NethermindEth/juno/internal/db/state"
	"github.com/NethermindEth/juno/internal/db/sync"
	"github.com/NethermindEth/juno/internal/db/transaction"
	"github.com/NethermindEth/juno/internal/metrics/prometheus"
	"github.com/NethermindEth/juno/internal/rpc"
	"github.com/NethermindEth/juno/internal/rpc/starknet"
	syncer "github.com/NethermindEth/juno/internal/sync"
	"github.com/NethermindEth/juno/internal/utils"
	"github.com/NethermindEth/juno/pkg/feeder"
	"github.com/NethermindEth/juno/pkg/jsonrpc"
	"github.com/NethermindEth/juno/pkg/log"
)

// notest
type StarkNetNode interface {
	Run() error
	Shutdown() error
}

type NewStarkNetNodeFn func(cfg *Config) (StarkNetNode, error)

const (
	feederGatewaySuffix = "/feeder_gateway"
	rpcSuffix           = "/rpc"

	defaultMetricsPort = ":9090"

	shutdownTimeout = 5 * time.Second
)

var ErrUnknownNetwork = errors.New("unknown network")

// Config is the top-level juno configuration.
type Config struct {
	Verbosity    string        `mapstructure:"verbosity"`
	RpcPort      uint16        `mapstructure:"rpc-port"`
	Metrics      bool          `mapstructure:"metrics"`
	DatabasePath string        `mapstructure:"db-path"`
	Network      utils.Network `mapstructure:"network"`
	EthNode      string        `mapstructure:"eth-node"`
}

type Node struct {
	cfg *Config

	logger log.Logger

	feederClient   *feeder.Client
	virtualMachine *cairovm.VirtualMachine
	synchronizer   *syncer.Synchronizer

	syncManager        *sync.Manager
	stateManager       *state.Manager
	transactionManager *transaction.Manager
	blockManager       *block.Manager

	rpcServer     *rpc.HttpRpc
	metricsServer *prometheus.Server
}

func New(cfg *Config) (StarkNetNode, error) {
	if cfg.Network != utils.GOERLI && cfg.Network != utils.MAINNET {
		return nil, ErrUnknownNetwork
	}
	if cfg.DatabasePath == "" {
		dirPrefix, err := utils.DefaultDataDir()
		if err != nil {
			return nil, err
		}
		cfg.DatabasePath = filepath.Join(dirPrefix, cfg.Network.String())
	}

	return &Node{cfg: cfg}, nil
}

func (n *Node) Run() error {
	fmt.Printf("Running Juno with config: %s\n", fmt.Sprintf("%+v", *n.cfg))

	// Set up logging
	logger, err := log.NewProductionLogger(n.cfg.Verbosity)
	if err != nil {
		return err
	}
	n.logger = logger

	if err := utils.CreateDir(n.cfg.DatabasePath); err != nil {
		return err
	}

	// Set up database managers
	const optMaxDB, flags = uint64(100), uint(0)
	mdbxEnv, err := db.NewMDBXEnv(n.cfg.DatabasePath, optMaxDB, flags)
	if err != nil {
		return err
	}

	syncDb, err := db.NewMDBXDatabase(mdbxEnv, "SYNC")
	if err != nil {
		return err
	}
	n.syncManager = sync.NewManager(syncDb)

	contractDefDb, err := db.NewMDBXDatabase(mdbxEnv, "CONTRACT_DEF")
	if err != nil {
		return err
	}
	stateDb, err := db.NewMDBXDatabase(mdbxEnv, "STATE")
	if err != nil {
		return err
	}
	n.stateManager = state.NewManager(stateDb, contractDefDb)

	txDb, err := db.NewMDBXDatabase(mdbxEnv, "TRANSACTION")
	if err != nil {
		return err
	}
	receiptDb, err := db.NewMDBXDatabase(mdbxEnv, "RECEIPT")
	if err != nil {
		return err
	}
	n.transactionManager = transaction.NewManager(txDb, receiptDb)

	blockDb, err := db.NewMDBXDatabase(mdbxEnv, "BLOCK")
	if err != nil {
		return err
	}
	n.blockManager = block.NewManager(blockDb)

	n.feederClient, err = feeder.NewClient(n.cfg.Network.URL(), feederGatewaySuffix, nil, n.logger.Named("FEEDER"))
	if err != nil {
		return err
	}
	n.virtualMachine = cairovm.New(n.stateManager, n.logger.Named("VM"))
	n.synchronizer, err = syncer.NewSynchronizer(n.cfg.Network, n.cfg.EthNode, n.feederClient,
		n.syncManager, n.stateManager, n.blockManager, n.transactionManager, n.logger.Named("SYNC"))

	if err != nil {
		return err
	}

	rpcLogger := n.logger.Named("RPC")
	jsonRpc, err := starkNetJsonRPC(n.stateManager, n.blockManager, n.transactionManager,
		n.synchronizer, n.virtualMachine, rpcLogger)
	if err != nil {
		return err
	}
	rpcAddr := ":" + strconv.FormatUint(uint64(n.cfg.RpcPort), 10)
	n.rpcServer = rpc.NewHttpRpc(rpcAddr, rpcSuffix, jsonRpc, rpcLogger)

	if n.cfg.Metrics {
		n.metricsServer = prometheus.SetupMetric(defaultMetricsPort)
	}

	rpcErrCh := make(chan error)
	metricsErrCh := make(chan error)

	err = n.virtualMachine.Run(n.cfg.DatabasePath)
	if err != nil {
		return err
	}
	n.synchronizer.Run()
	n.rpcServer.ListenAndServe(rpcErrCh)

	if n.metricsServer != nil {
		n.metricsServer.ListenAndServe(metricsErrCh)
	}

	if err = <-rpcErrCh; err != nil {
		return err
	}

	if n.metricsServer != nil {
		if err = <-metricsErrCh; err != nil {
			return err
		}
	}

	return nil
}

func (n *Node) Shutdown() error {
	n.logger.Info("Shutting down Juno")
	n.virtualMachine.Close()
	n.synchronizer.Close()

	n.stateManager.Close()
	n.transactionManager.Close()
	n.blockManager.Close()
	n.syncManager.Close()

	if err := n.rpcServer.Close(shutdownTimeout); err != nil {
		return err
	}

	if n.metricsServer != nil {
		if err := n.metricsServer.Close(shutdownTimeout); err != nil {
			return err
		}
	}

	return nil
}

func starkNetJsonRPC(stateManager *state.Manager, blockManager *block.Manager,
	transactionManager *transaction.Manager, synchronizer *syncer.Synchronizer,
	virtualMachine *cairovm.VirtualMachine, logger log.Logger,
) (*jsonrpc.JsonRpc, error) {
	starkNetApi := starknet.New(stateManager, blockManager, transactionManager, synchronizer,
<<<<<<< HEAD
		virtualMachine, logger)
=======
		virtualMachine)

>>>>>>> f5622d17
	jsonRpc := jsonrpc.NewJsonRpc()
	handlers := []struct {
		name       string
		function   any
		paramNames []string
	}{
		{"starknet_getBlockWithTxHashes", starkNetApi.GetBlockWithTxHashes, []string{"block_id"}},
		{"starknet_getBlockWithTxs", starkNetApi.GetBlockWithTxs, []string{"block_id"}},
		{"starknet_getStateUpdate", starkNetApi.GetStateUpdate, []string{"block_id"}},
		{"starknet_getStorageAt", starkNetApi.GetStorageAt, []string{"contract_address", "key", "block_id"}},
		{"starknet_getTransactionByHash", starkNetApi.GetTransactionByHash, []string{"transaction_hash"}},
		{"starknet_getTransactionByBlockIdAndIndex", starkNetApi.GetTransactionByBlockIdAndIndex, []string{"block_id", "index"}},
		{"starknet_getTransactionReceipt", starkNetApi.GetTransactionReceipt, []string{"transaction_hash"}},
		{"starknet_getClass", starkNetApi.GetClass, []string{"class_hash"}},
		{"starknet_getClassHashAt", starkNetApi.GetClassHashAt, []string{"block_id", "address"}},
		{"starknet_getBlockTransactionCount", starkNetApi.GetBlockTransactionCount, []string{"block_id"}},
		{"starknet_call", starkNetApi.Call, []string{"block_id", "request"}},
		{"starknet_estimateFee", starkNetApi.EstimateFee, []string{"block_id", "request"}},
		{"starknet_blockNumber", starkNetApi.BlockNumber, nil},
		{"starknet_blockHashAndNumber", starkNetApi.BlockHashAndNumber, nil},
		{"starknet_chainId", starkNetApi.ChainId, nil},
		{"starknet_pendingTransactions", starkNetApi.PendingTransactions, nil},
		{"starknet_protocolVersion", starkNetApi.ProtocolVersion, nil},
		{"starknet_syncing", starkNetApi.Syncing, nil},
		{"starknet_healthCheck", starkNetApi.HealthCheck, nil},
	}
	for _, handler := range handlers {
		if err := jsonRpc.RegisterFunc(handler.name, handler.function, handler.paramNames...); err != nil {
			return nil, err
		}
	}
	return jsonRpc, nil
}<|MERGE_RESOLUTION|>--- conflicted
+++ resolved
@@ -218,12 +218,7 @@
 	virtualMachine *cairovm.VirtualMachine, logger log.Logger,
 ) (*jsonrpc.JsonRpc, error) {
 	starkNetApi := starknet.New(stateManager, blockManager, transactionManager, synchronizer,
-<<<<<<< HEAD
 		virtualMachine, logger)
-=======
-		virtualMachine)
-
->>>>>>> f5622d17
 	jsonRpc := jsonrpc.NewJsonRpc()
 	handlers := []struct {
 		name       string
