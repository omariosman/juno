package types

import (
	"encoding/json"

	"github.com/NethermindEth/juno/pkg/felt"
	"github.com/ethereum/go-ethereum/accounts/abi"
	"github.com/ethereum/go-ethereum/common"
)

const (
	BlockOfStarknetDeploymentContractMainnet = 13617000
	BlockOfStarknetDeploymentContractGoerli  = 5840000

	MemoryPagesContractAddressMainnet = "0x96375087b2f6efc59e5e0dd5111b4d090ebfdd8b"
	MemoryPagesContractAddressGoerli  = "0x743789ff2ff82bfb907009c9911a7da636d34fa7"
	GpsVerifierContractAddressMainnet = "0xa739b175325cca7b71fcb51c3032935ef7ac338f"
	GpsVerifierContractAddressGoerli  = "0x5ef3c980bf970fce5bbc217835743ea9f0388f4f"
)

// SyncStatus is an object describing the node synchronization status
type SyncStatus struct {
	// StartingBlockHash is the hash of the block that the node started syncing from
	StartingBlockHash string `json:"starting_block_hash"`
	// StartingBlockNumber is the number of the block that the node started syncing from
	StartingBlockNumber string `json:"starting_block_number"`
	// CurrentBlockHash is the hash of the block that the node is currently syncing to
	CurrentBlockHash string `json:"current_block_hash"`
	// CurrentBlockNumber is the number of the block that the node is currently syncing to
	CurrentBlockNumber string `json:"current_block_number"`
	// HighestBlockHash is the hash of the block that the node is currently syncing to
	HighestBlockHash string `json:"highest_block_hash"`
	// HighestBlockNumber is the number of the block that the node is currently syncing to
	HighestBlockNumber string `json:"highest_block_number"`
}

// MemoryCell represents a memory cell in Cairo
type MemoryCell struct {
	Address *felt.Felt `json:"key"`
	Value   *felt.Felt `json:"Value"`
}

// DeployedContract represent the contracts that have been deployed in this Block
// and the information stored on-chain
type DeployedContract struct {
	Address             *felt.Felt   `json:"address"`
	Hash                *felt.Felt   `json:"contract_hash"`
	ConstructorCallData []*felt.Felt `json:"constructor_call_data"`
}

<<<<<<< HEAD
// StateDiff Represent the deployed contracts and the storage diffs for those and
// for the one's already deployed
type StateDiff struct {
	StorageDiff       map[string][]MemoryCell `json:"storage_diffs"`
	DeployedContracts []DeployedContract      `json:"deployed_contracts"`
}

// Implements the heap.Interface interface
type StateUpdate struct {
	StateDiff      StateDiff
	SequenceNumber uint64
	NewRoot        *felt.Felt
=======
type StorageDiff map[felt.Felt][]MemoryCell

// StateUpdate Represent the deployed contracts and the storage diffs for those and
// for the one's already deployed
type StateUpdate struct {
	StorageDiff       `json:"storage_diffs"`
	BlockHash         *felt.Felt         `json:"block_hash"`
	BlockNumber       int64              `json:"block_number"`
	NewRoot           *felt.Felt         `json:"new_root"`
	OldRoot           *felt.Felt         `json:"old_root"`
	DeployedContracts []DeployedContract `json:"deployed_contracts"`
	DeclaredContracts []*felt.Felt       `json:"declared_contracts"`
>>>>>>> b332a413
}

// ContractInfo represent the info associated to one contract
type ContractInfo struct {
	Contract  abi.ABI
	EventName string
	Address   common.Address
}

// EventInfo represent the information retrieved from events that comes from L1
type EventInfo struct {
	Block              uint64
	Address            common.Address
	Event              map[string]interface{}
	TxnHash            common.Hash
	InitialBlockLogged int64
}

// Fact represent to the struct that save the Facts that comes from L1
// notest
type Fact struct {
	StateRoot          *felt.Felt  `json:"state_root"`
	SequenceNumber     uint64      `json:"block_number"`
	Value              common.Hash `json:"value"`
	InitialBlockLogged int64       `json:"initial_block_logged"`
}

func (f Fact) Marshal() ([]byte, error) {
	return json.Marshal(f)
}

func (f Fact) UnMarshal(bytes []byte) (IValue, error) {
	var val Fact
	err := json.Unmarshal(bytes, &val)
	if err != nil {
		return nil, err
	}
	return val, nil
}

type TxnHash struct {
	Hash common.Hash
}

func (t TxnHash) Marshal() ([]byte, error) {
	return t.Hash.Bytes(), nil
}

func (t TxnHash) UnMarshal(bytes []byte) (IValue, error) {
	return TxnHash{
		Hash: common.BytesToHash(bytes),
	}, nil
}

type PagesHash struct {
	Bytes [][32]byte
}

func (p PagesHash) Marshal() ([]byte, error) {
	return json.Marshal(p.Bytes)
}

func (p PagesHash) UnMarshal(bytes []byte) (IValue, error) {
	var val PagesHash
	err := json.Unmarshal(bytes, &val.Bytes)
	if err != nil {
		return nil, err
	}
	return val, nil
}<|MERGE_RESOLUTION|>--- conflicted
+++ resolved
@@ -34,8 +34,8 @@
 	HighestBlockNumber string `json:"highest_block_number"`
 }
 
-// MemoryCell represents a memory cell in Cairo
-type MemoryCell struct {
+// Slot represents a memory cell in Cairo
+type Slot struct {
 	Address *felt.Felt `json:"key"`
 	Value   *felt.Felt `json:"Value"`
 }
@@ -48,33 +48,19 @@
 	ConstructorCallData []*felt.Felt `json:"constructor_call_data"`
 }
 
-<<<<<<< HEAD
+type StorageDiff map[felt.Felt][]Slot
+
 // StateDiff Represent the deployed contracts and the storage diffs for those and
 // for the one's already deployed
 type StateDiff struct {
-	StorageDiff       map[string][]MemoryCell `json:"storage_diffs"`
-	DeployedContracts []DeployedContract      `json:"deployed_contracts"`
+	StorageDiff       StorageDiff        `json:"storage_diffs"`
+	DeployedContracts []DeployedContract `json:"deployed_contracts"`
 }
 
-// Implements the heap.Interface interface
 type StateUpdate struct {
 	StateDiff      StateDiff
 	SequenceNumber uint64
 	NewRoot        *felt.Felt
-=======
-type StorageDiff map[felt.Felt][]MemoryCell
-
-// StateUpdate Represent the deployed contracts and the storage diffs for those and
-// for the one's already deployed
-type StateUpdate struct {
-	StorageDiff       `json:"storage_diffs"`
-	BlockHash         *felt.Felt         `json:"block_hash"`
-	BlockNumber       int64              `json:"block_number"`
-	NewRoot           *felt.Felt         `json:"new_root"`
-	OldRoot           *felt.Felt         `json:"old_root"`
-	DeployedContracts []DeployedContract `json:"deployed_contracts"`
-	DeclaredContracts []*felt.Felt       `json:"declared_contracts"`
->>>>>>> b332a413
 }
 
 // ContractInfo represent the info associated to one contract
